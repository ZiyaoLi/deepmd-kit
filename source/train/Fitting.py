import warnings
import numpy as np

from deepmd.env import tf
from deepmd.common import ClassArg, add_data_requirement, get_activation_func, get_precision
from deepmd.Network import one_layer
from deepmd.DescrptLocFrame import DescrptLocFrame
from deepmd.DescrptSeA import DescrptSeA

from deepmd.RunOptions import global_cvt_2_tf_float
from deepmd.RunOptions import global_tf_float_precision

class EnerFitting ():
    def __init__ (self, jdata, descrpt):
        # model param
        self.ntypes = descrpt.get_ntypes()
        self.dim_descrpt = descrpt.get_dim_out()
        args = ClassArg()\
               .add('numb_fparam',      int,    default = 0)\
               .add('numb_aparam',      int,    default = 0)\
               .add('neuron',           list,   default = [120,120,120], alias = 'n_neuron')\
               .add('resnet_dt',        bool,   default = True)\
               .add('rcond',            float,  default = 1e-3) \
<<<<<<< HEAD
               .add('tot_ener_zero',    bool,   default = False) \
               .add('seed',             int)               
=======
               .add('seed',             int)               \
               .add('atom_ener',        list,   default = [])\
               .add("activation_function", str,    default = "tanh")\
               .add("precision",           str, default = "default")
>>>>>>> 8983e77c
        class_data = args.parse(jdata)
        self.numb_fparam = class_data['numb_fparam']
        self.numb_aparam = class_data['numb_aparam']
        self.n_neuron = class_data['neuron']
        self.resnet_dt = class_data['resnet_dt']
        self.rcond = class_data['rcond']
        self.seed = class_data['seed']
<<<<<<< HEAD
        self.tot_ener_zero = class_data['tot_ener_zero']
=======
        self.fitting_activation_fn = get_activation_func(class_data["activation_function"])
        self.fitting_precision = get_precision(class_data['precision'])        
        self.atom_ener = []
        for at, ae in enumerate(class_data['atom_ener']):
            if ae is not None:
                self.atom_ener.append(tf.constant(ae, global_tf_float_precision, name = "atom_%d_ener" % at))
            else:
                self.atom_ener.append(None)
>>>>>>> 8983e77c
        self.useBN = False
        self.bias_atom_e = None
        # data requirement
        if self.numb_fparam > 0 :
            add_data_requirement('fparam', self.numb_fparam, atomic=False, must=True, high_prec=False)
            self.fparam_avg = None
            self.fparam_std = None
            self.fparam_inv_std = None
        if self.numb_aparam > 0:
            add_data_requirement('aparam', self.numb_aparam, atomic=True,  must=True, high_prec=False)
            self.aparam_avg = None
            self.aparam_std = None
            self.aparam_inv_std = None

    def get_numb_fparam(self) :
        return self.numb_fparam

    def get_numb_aparam(self) :
        return self.numb_fparam

    def compute_output_stats(self, all_stat):
        self.bias_atom_e = self._compute_output_stats(all_stat, rcond = self.rcond)

    @classmethod
    def _compute_output_stats(self, all_stat, rcond = 1e-3):
        data = all_stat['energy']
        # data[sys_idx][batch_idx][frame_idx]
        sys_ener = np.array([])
        for ss in range(len(data)):
            sys_data = []
            for ii in range(len(data[ss])):
                for jj in range(len(data[ss][ii])):
                    sys_data.append(data[ss][ii][jj])
            sys_data = np.concatenate(sys_data)
            sys_ener = np.append(sys_ener, np.average(sys_data))
        data = all_stat['natoms_vec']
        sys_tynatom = np.array([])
        nsys = len(data)
        for ss in range(len(data)):
            sys_tynatom = np.append(sys_tynatom, data[ss][0].astype(np.float64))
        sys_tynatom = np.reshape(sys_tynatom, [nsys,-1])
        sys_tynatom = sys_tynatom[:,2:]
        energy_shift,resd,rank,s_value \
            = np.linalg.lstsq(sys_tynatom, sys_ener, rcond = rcond)
        return energy_shift    

    def compute_input_stats(self, all_stat, protection):
        # stat fparam
        if self.numb_fparam > 0:
            cat_data = np.concatenate(all_stat['fparam'], axis = 0)
            cat_data = np.reshape(cat_data, [-1, self.numb_fparam])
            self.fparam_avg = np.average(cat_data, axis = 0)
            self.fparam_std = np.std(cat_data, axis = 0)
            for ii in range(self.fparam_std.size):
                if self.fparam_std[ii] < protection:
                    self.fparam_std[ii] = protection
            self.fparam_inv_std = 1./self.fparam_std
        # stat aparam
        if self.numb_aparam > 0:
            sys_sumv = []
            sys_sumv2 = []
            sys_sumn = []
            for ss_ in all_stat['aparam'] : 
                ss = np.reshape(ss_, [-1, self.numb_aparam])
                sys_sumv.append(np.sum(ss, axis = 0))
                sys_sumv2.append(np.sum(np.multiply(ss, ss), axis = 0))
                sys_sumn.append(ss.shape[0])
            sumv = np.sum(sys_sumv, axis = 0)
            sumv2 = np.sum(sys_sumv2, axis = 0)
            sumn = np.sum(sys_sumn)
            self.aparam_avg = (sumv)/sumn
            self.aparam_std = self._compute_std(sumv2, sumv, sumn)
            for ii in range(self.aparam_std.size):
                if self.aparam_std[ii] < protection:
                    self.aparam_std[ii] = protection
            self.aparam_inv_std = 1./self.aparam_std


    def _compute_std (self, sumv2, sumv, sumn) :
        return np.sqrt(sumv2/sumn - np.multiply(sumv/sumn, sumv/sumn))
            

    def build (self, 
               inputs,
               input_dict,
               natoms,
               reuse = None,
               suffix = '') :
        bias_atom_e = self.bias_atom_e
        if self.numb_fparam > 0 and ( self.fparam_avg is None or self.fparam_inv_std is None ):
            raise RuntimeError('No data stat result. one should do data statisitic, before build')
        if self.numb_aparam > 0 and ( self.aparam_avg is None or self.aparam_inv_std is None ):
            raise RuntimeError('No data stat result. one should do data statisitic, before build')

        with tf.variable_scope('fitting_attr' + suffix, reuse = reuse) :
            t_dfparam = tf.constant(self.numb_fparam, 
                                    name = 'dfparam', 
                                    dtype = tf.int32)
            t_daparam = tf.constant(self.numb_aparam, 
                                    name = 'daparam', 
                                    dtype = tf.int32)
            if self.numb_fparam > 0: 
                t_fparam_avg = tf.get_variable('t_fparam_avg', 
                                               self.numb_fparam,
                                               dtype = global_tf_float_precision,
                                               trainable = False,
                                               initializer = tf.constant_initializer(self.fparam_avg))
                t_fparam_istd = tf.get_variable('t_fparam_istd', 
                                                self.numb_fparam,
                                                dtype = global_tf_float_precision,
                                                trainable = False,
                                                initializer = tf.constant_initializer(self.fparam_inv_std))
            if self.numb_aparam > 0: 
                t_aparam_avg = tf.get_variable('t_aparam_avg', 
                                               self.numb_aparam,
                                               dtype = global_tf_float_precision,
                                               trainable = False,
                                               initializer = tf.constant_initializer(self.aparam_avg))
                t_aparam_istd = tf.get_variable('t_aparam_istd', 
                                                self.numb_aparam,
                                                dtype = global_tf_float_precision,
                                                trainable = False,
                                                initializer = tf.constant_initializer(self.aparam_inv_std))
            
        start_index = 0
        inputs = tf.cast(tf.reshape(inputs, [-1, self.dim_descrpt * natoms[0]]), self.fitting_precision)

        if bias_atom_e is not None :
            assert(len(bias_atom_e) == self.ntypes)

        if self.numb_fparam > 0 :
            fparam = input_dict['fparam']
            fparam = tf.reshape(fparam, [-1, self.numb_fparam])
            fparam = (fparam - t_fparam_avg) * t_fparam_istd            
        if self.numb_aparam > 0 :
            aparam = input_dict['aparam']
            aparam = tf.reshape(aparam, [-1, self.numb_aparam])
            aparam = (aparam - t_aparam_avg) * t_aparam_istd
            aparam = tf.reshape(aparam, [-1, self.numb_aparam * natoms[0]])

        for type_i in range(self.ntypes):
            # cut-out inputs
            inputs_i = tf.slice (inputs,
                                 [ 0, start_index*      self.dim_descrpt],
                                 [-1, natoms[2+type_i]* self.dim_descrpt] )
            inputs_i = tf.reshape(inputs_i, [-1, self.dim_descrpt])
            layer = inputs_i
            if self.numb_fparam > 0 :
                ext_fparam = tf.tile(fparam, [1, natoms[2+type_i]])
                ext_fparam = tf.reshape(ext_fparam, [-1, self.numb_fparam])
                layer = tf.concat([layer, ext_fparam], axis = 1)
            if self.numb_aparam > 0 :
                ext_aparam = tf.slice(aparam, 
                                      [ 0, start_index      * self.numb_aparam],
                                      [-1, natoms[2+type_i] * self.numb_aparam])
                ext_aparam = tf.reshape(ext_aparam, [-1, self.numb_aparam])
                layer = tf.concat([layer, ext_aparam], axis = 1)
            start_index += natoms[2+type_i]
                
            if bias_atom_e is None :
                type_bias_ae = 0.0
            else :
                type_bias_ae = bias_atom_e[type_i]

            for ii in range(0,len(self.n_neuron)) :
                if ii >= 1 and self.n_neuron[ii] == self.n_neuron[ii-1] :
                    layer+= one_layer(layer, self.n_neuron[ii], name='layer_'+str(ii)+'_type_'+str(type_i)+suffix, reuse=reuse, seed = self.seed, use_timestep = self.resnet_dt, activation_fn = self.fitting_activation_fn, precision = self.fitting_precision)
                else :
                    layer = one_layer(layer, self.n_neuron[ii], name='layer_'+str(ii)+'_type_'+str(type_i)+suffix, reuse=reuse, seed = self.seed, precision = self.fitting_precision)
            final_layer = one_layer(layer, 1, activation_fn = None, bavg = type_bias_ae, name='final_layer_type_'+str(type_i)+suffix, reuse=reuse, seed = self.seed, precision = self.fitting_precision)

            if type_i < len(self.atom_ener) and self.atom_ener[type_i] is not None:
                inputs_zero = tf.zeros_like(inputs_i, dtype=global_tf_float_precision)
                layer = inputs_zero
                if self.numb_fparam > 0 :
                    layer = tf.concat([layer, ext_fparam], axis = 1)
                if self.numb_aparam > 0 :
                    layer = tf.concat([layer, ext_aparam], axis = 1)
                for ii in range(0,len(self.n_neuron)) :
                    if ii >= 1 and self.n_neuron[ii] == self.n_neuron[ii-1] :
                        layer+= one_layer(layer, self.n_neuron[ii], name='layer_'+str(ii)+'_type_'+str(type_i)+suffix, reuse=True, seed = self.seed, use_timestep = self.resnet_dt, activation_fn = self.fitting_activation_fn, precision = self.fitting_precision)
                    else :
                        layer = one_layer(layer, self.n_neuron[ii], name='layer_'+str(ii)+'_type_'+str(type_i)+suffix, reuse=True, seed = self.seed, activation_fn = self.fitting_activation_fn, precision = self.fitting_precision)
                zero_layer = one_layer(layer, 1, activation_fn = None, bavg = type_bias_ae, name='final_layer_type_'+str(type_i)+suffix, reuse=True, seed = self.seed, precision = self.fitting_precision)
                final_layer += self.atom_ener[type_i] - zero_layer

            final_layer = tf.reshape(final_layer, [tf.shape(inputs)[0], natoms[2+type_i]])

            # concat the results
            if type_i == 0:
                outs = final_layer
            else:
                outs = tf.concat([outs, final_layer], axis = 1)

<<<<<<< HEAD
        if self.tot_ener_zero:
            force_tot_ener = 0.0
            outs = tf.reshape(outs, [-1, natoms[0]])
            outs_mean = tf.reshape(tf.reduce_mean(outs, axis = 1), [-1, 1])
            outs_mean = outs_mean - tf.ones_like(outs_mean, dtype = global_tf_float_precision) * (force_tot_ener/global_cvt_2_tf_float(natoms[0]))
            outs = outs - outs_mean
            outs = tf.reshape(outs, [-1])

        return tf.reshape(outs, [-1])        
=======
        return tf.cast(tf.reshape(outs, [-1]), global_tf_float_precision)        
>>>>>>> 8983e77c


class WFCFitting () :
    def __init__ (self, jdata, descrpt) :
        if not isinstance(descrpt, DescrptLocFrame) :
            raise RuntimeError('WFC only supports DescrptLocFrame')
        self.ntypes = descrpt.get_ntypes()
        self.dim_descrpt = descrpt.get_dim_out()
        args = ClassArg()\
               .add('neuron',           list,   default = [120,120,120], alias = 'n_neuron')\
               .add('resnet_dt',        bool,   default = True)\
               .add('wfc_numb',         int,    must = True)\
               .add('sel_type',         [list,int],   default = [ii for ii in range(self.ntypes)], alias = 'wfc_type')\
               .add('seed',             int)\
               .add("activation_function", str, default = "tanh")\
               .add('precision',           str,    default = "default")
        class_data = args.parse(jdata)
        self.n_neuron = class_data['neuron']
        self.resnet_dt = class_data['resnet_dt']
        self.wfc_numb = class_data['wfc_numb']
        self.sel_type = class_data['sel_type']
        self.seed = class_data['seed']
        self.fitting_activation_fn = get_activation_func(class_data["activation_function"])
        self.fitting_precision = get_precision(class_data['precision'])
        self.useBN = False


    def get_sel_type(self):
        return self.sel_type

    def get_wfc_numb(self):
        return self.wfc_numb

    def get_out_size(self):
        return self.wfc_numb * 3

    def build (self, 
               input_d,
               rot_mat,
               natoms,
               reuse = None,
               suffix = '') :
        start_index = 0
        inputs = tf.cast(tf.reshape(input_d, [-1, self.dim_descrpt * natoms[0]]), self.fitting_precision)
        rot_mat = tf.reshape(rot_mat, [-1, 9 * natoms[0]])

        count = 0
        for type_i in range(self.ntypes):
            # cut-out inputs
            inputs_i = tf.slice (inputs,
                                 [ 0, start_index*      self.dim_descrpt],
                                 [-1, natoms[2+type_i]* self.dim_descrpt] )
            inputs_i = tf.reshape(inputs_i, [-1, self.dim_descrpt])
            rot_mat_i = tf.slice (rot_mat,
                                  [ 0, start_index*      9],
                                  [-1, natoms[2+type_i]* 9] )
            rot_mat_i = tf.reshape(rot_mat_i, [-1, 3, 3])
            start_index += natoms[2+type_i]
            if not type_i in self.sel_type :
                continue
            layer = inputs_i
            for ii in range(0,len(self.n_neuron)) :
                if ii >= 1 and self.n_neuron[ii] == self.n_neuron[ii-1] :
                    layer+= one_layer(layer, self.n_neuron[ii], name='layer_'+str(ii)+'_type_'+str(type_i)+suffix, reuse=reuse, seed = self.seed, use_timestep = self.resnet_dt, activation_fn = self.fitting_activation_fn, precision = self.fitting_precision)
                else :
                    layer = one_layer(layer, self.n_neuron[ii], name='layer_'+str(ii)+'_type_'+str(type_i)+suffix, reuse=reuse, seed = self.seed, activation_fn = self.fitting_activation_fn, precision = self.fitting_precision)
            # (nframes x natoms) x (nwfc x 3)
            final_layer = one_layer(layer, self.wfc_numb * 3, activation_fn = None, name='final_layer_type_'+str(type_i)+suffix, reuse=reuse, seed = self.seed, precision = self.fitting_precision)
            # (nframes x natoms) x nwfc(wc) x 3(coord_local)
            final_layer = tf.reshape(final_layer, [tf.shape(inputs)[0] * natoms[2+type_i], self.wfc_numb, 3])
            # (nframes x natoms) x nwfc(wc) x 3(coord)
            final_layer = tf.matmul(final_layer, rot_mat_i)
            # nframes x natoms x nwfc(wc) x 3(coord_local)
            final_layer = tf.reshape(final_layer, [tf.shape(inputs)[0], natoms[2+type_i], self.wfc_numb, 3])

            # concat the results
            if count == 0:
                outs = final_layer
            else:
                outs = tf.concat([outs, final_layer], axis = 1)
            count += 1

        return tf.cast(tf.reshape(outs, [-1]),  global_tf_float_precision)



class PolarFittingLocFrame () :
    def __init__ (self, jdata, descrpt) :
        if not isinstance(descrpt, DescrptLocFrame) :
            raise RuntimeError('PolarFittingLocFrame only supports DescrptLocFrame')
        self.ntypes = descrpt.get_ntypes()
        self.dim_descrpt = descrpt.get_dim_out()
        args = ClassArg()\
               .add('neuron',           list, default = [120,120,120], alias = 'n_neuron')\
               .add('resnet_dt',        bool, default = True)\
               .add('sel_type',         [list,int], default = [ii for ii in range(self.ntypes)], alias = 'pol_type')\
               .add('seed',             int)\
               .add("activation_function", str, default = "tanh")\
               .add('precision',           str,    default = "default")    
        class_data = args.parse(jdata)
        self.n_neuron = class_data['neuron']
        self.resnet_dt = class_data['resnet_dt']
        self.sel_type = class_data['sel_type']
        self.seed = class_data['seed']
        self.fitting_activation_fn = get_activation_func(class_data["activation_function"])
        self.fitting_precision = get_precision(class_data['precision'])
        self.useBN = False

    def get_sel_type(self):
        return self.sel_type

    def get_out_size(self):
        return 9

    def build (self, 
               input_d,
               rot_mat,
               natoms,
               reuse = None,
               suffix = '') :
        start_index = 0
        inputs = tf.cast(tf.reshape(input_d, [-1, self.dim_descrpt * natoms[0]]), self.fitting_precision)
        rot_mat = tf.reshape(rot_mat, [-1, 9 * natoms[0]])

        count = 0
        for type_i in range(self.ntypes):
            # cut-out inputs
            inputs_i = tf.slice (inputs,
                                 [ 0, start_index*      self.dim_descrpt],
                                 [-1, natoms[2+type_i]* self.dim_descrpt] )
            inputs_i = tf.reshape(inputs_i, [-1, self.dim_descrpt])
            rot_mat_i = tf.slice (rot_mat,
                                  [ 0, start_index*      9],
                                  [-1, natoms[2+type_i]* 9] )
            rot_mat_i = tf.reshape(rot_mat_i, [-1, 3, 3])
            start_index += natoms[2+type_i]
            if not type_i in self.sel_type :
                continue
            layer = inputs_i
            for ii in range(0,len(self.n_neuron)) :
                if ii >= 1 and self.n_neuron[ii] == self.n_neuron[ii-1] :
                    layer+= one_layer(layer, self.n_neuron[ii], name='layer_'+str(ii)+'_type_'+str(type_i)+suffix, reuse=reuse, seed = self.seed, use_timestep = self.resnet_dt, activation_fn = self.fitting_activation_fn, precision = self.fitting_precision)
                else :
                    layer = one_layer(layer, self.n_neuron[ii], name='layer_'+str(ii)+'_type_'+str(type_i)+suffix, reuse=reuse, seed = self.seed, activation_fn = self.fitting_activation_fn, precision = self.fitting_precision)
            # (nframes x natoms) x 9
            final_layer = one_layer(layer, 9, activation_fn = None, name='final_layer_type_'+str(type_i)+suffix, reuse=reuse, seed = self.seed, precision = self.fitting_precision)
            # (nframes x natoms) x 3 x 3
            final_layer = tf.reshape(final_layer, [tf.shape(inputs)[0] * natoms[2+type_i], 3, 3])
            # (nframes x natoms) x 3 x 3
            final_layer = final_layer + tf.transpose(final_layer, perm = [0,2,1])
            # (nframes x natoms) x 3 x 3(coord)
            final_layer = tf.matmul(final_layer, rot_mat_i)
            # (nframes x natoms) x 3(coord) x 3(coord)
            final_layer = tf.matmul(rot_mat_i, final_layer, transpose_a = True)
            # nframes x natoms x 3 x 3
            final_layer = tf.reshape(final_layer, [tf.shape(inputs)[0], natoms[2+type_i], 3, 3])

            # concat the results
            if count == 0:
                outs = final_layer
            else:
                outs = tf.concat([outs, final_layer], axis = 1)
            count += 1

        return tf.cast(tf.reshape(outs, [-1]),  global_tf_float_precision)


class PolarFittingSeA () :
    def __init__ (self, jdata, descrpt) :
        if not isinstance(descrpt, DescrptSeA) :
            raise RuntimeError('PolarFittingSeA only supports DescrptSeA')
        self.ntypes = descrpt.get_ntypes()
        self.dim_descrpt = descrpt.get_dim_out()
        args = ClassArg()\
               .add('neuron',           list,   default = [120,120,120], alias = 'n_neuron')\
               .add('resnet_dt',        bool,   default = True)\
               .add('fit_diag',         bool,   default = True)\
               .add('diag_shift',       [list,float], default = [0.0 for ii in range(self.ntypes)])\
               .add('scale',            [list,float], default = [1.0 for ii in range(self.ntypes)])\
               .add('sel_type',         [list,int],   default = [ii for ii in range(self.ntypes)], alias = 'pol_type')\
               .add('seed',             int)\
               .add("activation_function", str ,   default = "tanh")\
               .add('precision',           str,    default = "default")
        class_data = args.parse(jdata)
        self.n_neuron = class_data['neuron']
        self.resnet_dt = class_data['resnet_dt']
        self.sel_type = class_data['sel_type']
        self.fit_diag = class_data['fit_diag']
        self.seed = class_data['seed']
        self.diag_shift = class_data['diag_shift']
        self.scale = class_data['scale']
        self.fitting_activation_fn = get_activation_func(class_data["activation_function"])
        self.fitting_precision = get_precision(class_data['precision'])
        if type(self.sel_type) is not list:
            self.sel_type = [self.sel_type]
        if type(self.diag_shift) is not list:
            self.diag_shift = [self.diag_shift]
        if type(self.scale) is not list:
            self.scale = [self.scale]
        self.dim_rot_mat_1 = descrpt.get_dim_rot_mat_1()
        self.dim_rot_mat = self.dim_rot_mat_1 * 3
        self.useBN = False

    def get_sel_type(self):
        return self.sel_type

    def get_out_size(self):
        return 9

    def compute_input_stats(self, all_stat, protection = 1e-2):
        if not ('polarizability' in all_stat.keys()):
            self.avgeig = np.zeros([9])
            warnings.warn('no polarizability data, cannot do data stat. use zeros as guess')
            return
        data = all_stat['polarizability']
        all_tmp = []
        for ss in range(len(data)):
            tmp = np.concatenate(data[ss], axis = 0)
            tmp = np.reshape(tmp, [-1, 3, 3])
            tmp,_ = np.linalg.eig(tmp)
            tmp = np.absolute(tmp)
            tmp = np.sort(tmp, axis = 1)
            all_tmp.append(tmp)
        all_tmp = np.concatenate(all_tmp, axis = 1)
        self.avgeig = np.average(all_tmp, axis = 0)

    def build (self, 
               input_d,
               rot_mat,
               natoms,
               reuse = None,
               suffix = '') :
        start_index = 0
        inputs = tf.cast(tf.reshape(input_d, [-1, self.dim_descrpt * natoms[0]]), self.fitting_precision)
        rot_mat = tf.reshape(rot_mat, [-1, self.dim_rot_mat * natoms[0]])

        count = 0
        for type_i in range(self.ntypes):
            # cut-out inputs
            inputs_i = tf.slice (inputs,
                                 [ 0, start_index*      self.dim_descrpt],
                                 [-1, natoms[2+type_i]* self.dim_descrpt] )
            inputs_i = tf.reshape(inputs_i, [-1, self.dim_descrpt])
            rot_mat_i = tf.slice (rot_mat,
                                  [ 0, start_index*      self.dim_rot_mat],
                                  [-1, natoms[2+type_i]* self.dim_rot_mat] )
            rot_mat_i = tf.reshape(rot_mat_i, [-1, self.dim_rot_mat_1, 3])
            start_index += natoms[2+type_i]
            if not type_i in self.sel_type :
                continue
            layer = inputs_i
            for ii in range(0,len(self.n_neuron)) :
                if ii >= 1 and self.n_neuron[ii] == self.n_neuron[ii-1] :
                    layer+= one_layer(layer, self.n_neuron[ii], name='layer_'+str(ii)+'_type_'+str(type_i)+suffix, reuse=reuse, seed = self.seed, use_timestep = self.resnet_dt, activation_fn = self.fitting_activation_fn, precision = self.fitting_precision)
                else :
                    layer = one_layer(layer, self.n_neuron[ii], name='layer_'+str(ii)+'_type_'+str(type_i)+suffix, reuse=reuse, seed = self.seed, activation_fn = self.fitting_activation_fn, precision = self.fitting_precision)
            if self.fit_diag :
                bavg = np.zeros(self.dim_rot_mat_1)
                # bavg[0] = self.avgeig[0]
                # bavg[1] = self.avgeig[1]
                # bavg[2] = self.avgeig[2]
                # (nframes x natoms) x naxis
                final_layer = one_layer(layer, self.dim_rot_mat_1, activation_fn = None, name='final_layer_type_'+str(type_i)+suffix, reuse=reuse, seed = self.seed, bavg = bavg, precision = self.fitting_precision)
                # (nframes x natoms) x naxis
                final_layer = tf.reshape(final_layer, [tf.shape(inputs)[0] * natoms[2+type_i], self.dim_rot_mat_1])
                # (nframes x natoms) x naxis x naxis
                final_layer = tf.matrix_diag(final_layer)                
            else :
                bavg = np.zeros(self.dim_rot_mat_1*self.dim_rot_mat_1)
                # bavg[0*self.dim_rot_mat_1+0] = self.avgeig[0]
                # bavg[1*self.dim_rot_mat_1+1] = self.avgeig[1]
                # bavg[2*self.dim_rot_mat_1+2] = self.avgeig[2]
                # (nframes x natoms) x (naxis x naxis)
                final_layer = one_layer(layer, self.dim_rot_mat_1*self.dim_rot_mat_1, activation_fn = None, name='final_layer_type_'+str(type_i)+suffix, reuse=reuse, seed = self.seed, bavg = bavg, precision = self.fitting_precision)
                # (nframes x natoms) x naxis x naxis
                final_layer = tf.reshape(final_layer, [tf.shape(inputs)[0] * natoms[2+type_i], self.dim_rot_mat_1, self.dim_rot_mat_1])
                # (nframes x natoms) x naxis x naxis
                final_layer = final_layer + tf.transpose(final_layer, perm = [0,2,1])
            # (nframes x natoms) x naxis x 3(coord)
            final_layer = tf.matmul(final_layer, rot_mat_i)
            # (nframes x natoms) x 3(coord) x 3(coord)
            final_layer = tf.matmul(rot_mat_i, final_layer, transpose_a = True)
            # nframes x natoms x 3 x 3
            final_layer = tf.reshape(final_layer, [tf.shape(inputs)[0], natoms[2+type_i], 3, 3])
            # shift and scale
            sel_type_idx = self.sel_type.index(type_i)
            final_layer = final_layer * self.scale[sel_type_idx]
            final_layer = final_layer + self.diag_shift[sel_type_idx] * tf.eye(3, batch_shape=[tf.shape(inputs)[0], natoms[2+type_i]], dtype = global_tf_float_precision)

            # concat the results
            if count == 0:
                outs = final_layer
            else:
                outs = tf.concat([outs, final_layer], axis = 1)
            count += 1

        return tf.cast(tf.reshape(outs, [-1]), global_tf_float_precision)


class GlobalPolarFittingSeA () :
    def __init__ (self, jdata, descrpt) :
        if not isinstance(descrpt, DescrptSeA) :
            raise RuntimeError('GlobalPolarFittingSeA only supports DescrptSeA')
        self.ntypes = descrpt.get_ntypes()
        self.dim_descrpt = descrpt.get_dim_out()
        self.polar_fitting = PolarFittingSeA(jdata, descrpt)

    def get_sel_type(self):
        return self.polar_fitting.get_sel_type()

    def get_out_size(self):
        return self.polar_fitting.get_out_size()

    def build (self,
               input_d,
               rot_mat,
               natoms,
               reuse = None,
               suffix = '') :
        inputs = tf.reshape(input_d, [-1, self.dim_descrpt * natoms[0]])
        outs = self.polar_fitting.build(input_d, rot_mat, natoms, reuse, suffix)
        # nframes x natoms x 9
        outs = tf.reshape(outs, [tf.shape(inputs)[0], -1, 9])
        outs = tf.reduce_sum(outs, axis = 1)
        return tf.reshape(outs, [-1])


class DipoleFittingSeA () :
    def __init__ (self, jdata, descrpt) :
        if not isinstance(descrpt, DescrptSeA) :
            raise RuntimeError('DipoleFittingSeA only supports DescrptSeA')
        self.ntypes = descrpt.get_ntypes()
        self.dim_descrpt = descrpt.get_dim_out()
        args = ClassArg()\
               .add('neuron',           list,   default = [120,120,120], alias = 'n_neuron')\
               .add('resnet_dt',        bool,   default = True)\
               .add('sel_type',         [list,int],   default = [ii for ii in range(self.ntypes)], alias = 'dipole_type')\
               .add('seed',             int)\
               .add("activation_function", str, default = "tanh")\
               .add('precision',           str,    default = "default")
        class_data = args.parse(jdata)
        self.n_neuron = class_data['neuron']
        self.resnet_dt = class_data['resnet_dt']
        self.sel_type = class_data['sel_type']
        self.seed = class_data['seed']
        self.fitting_activation_fn = get_activation_func(class_data["activation_function"])
        self.fitting_precision = get_precision(class_data['precision'])
        self.dim_rot_mat_1 = descrpt.get_dim_rot_mat_1()
        self.dim_rot_mat = self.dim_rot_mat_1 * 3
        self.useBN = False

    def get_sel_type(self):
        return self.sel_type

    def get_out_size(self):
        return 3

    def build (self, 
               input_d,
               rot_mat,
               natoms,
               reuse = None,
               suffix = '') :
        start_index = 0
        inputs = tf.cast(tf.reshape(input_d, [-1, self.dim_descrpt * natoms[0]]), self.fitting_precision)
        rot_mat = tf.reshape(rot_mat, [-1, self.dim_rot_mat * natoms[0]])

        count = 0
        for type_i in range(self.ntypes):
            # cut-out inputs
            inputs_i = tf.slice (inputs,
                                 [ 0, start_index*      self.dim_descrpt],
                                 [-1, natoms[2+type_i]* self.dim_descrpt] )
            inputs_i = tf.reshape(inputs_i, [-1, self.dim_descrpt])
            rot_mat_i = tf.slice (rot_mat,
                                  [ 0, start_index*      self.dim_rot_mat],
                                  [-1, natoms[2+type_i]* self.dim_rot_mat] )
            rot_mat_i = tf.reshape(rot_mat_i, [-1, self.dim_rot_mat_1, 3])
            start_index += natoms[2+type_i]
            if not type_i in self.sel_type :
                continue
            layer = inputs_i
            for ii in range(0,len(self.n_neuron)) :
                if ii >= 1 and self.n_neuron[ii] == self.n_neuron[ii-1] :
                    layer+= one_layer(layer, self.n_neuron[ii], name='layer_'+str(ii)+'_type_'+str(type_i)+suffix, reuse=reuse, seed = self.seed, use_timestep = self.resnet_dt, activation_fn = self.fitting_activation_fn, precision = self.fitting_precision)
                else :
                    layer = one_layer(layer, self.n_neuron[ii], name='layer_'+str(ii)+'_type_'+str(type_i)+suffix, reuse=reuse, seed = self.seed, activation_fn = self.fitting_activation_fn, precision = self.fitting_precision)
            # (nframes x natoms) x naxis
            final_layer = one_layer(layer, self.dim_rot_mat_1, activation_fn = None, name='final_layer_type_'+str(type_i)+suffix, reuse=reuse, seed = self.seed, precision = self.fitting_precision)
            # (nframes x natoms) x 1 * naxis
            final_layer = tf.reshape(final_layer, [tf.shape(inputs)[0] * natoms[2+type_i], 1, self.dim_rot_mat_1])
            # (nframes x natoms) x 1 x 3(coord)
            final_layer = tf.matmul(final_layer, rot_mat_i)
            # nframes x natoms x 3
            final_layer = tf.reshape(final_layer, [tf.shape(inputs)[0], natoms[2+type_i], 3])

            # concat the results
            if count == 0:
                outs = final_layer
            else:
                outs = tf.concat([outs, final_layer], axis = 1)
            count += 1

        return tf.cast(tf.reshape(outs, [-1]),  global_tf_float_precision)
        # return tf.reshape(outs, [tf.shape(inputs)[0] * natoms[0] * 3 // 3])<|MERGE_RESOLUTION|>--- conflicted
+++ resolved
@@ -21,15 +21,12 @@
                .add('neuron',           list,   default = [120,120,120], alias = 'n_neuron')\
                .add('resnet_dt',        bool,   default = True)\
                .add('rcond',            float,  default = 1e-3) \
-<<<<<<< HEAD
+               .add('seed',             int)               
                .add('tot_ener_zero',    bool,   default = False) \
-               .add('seed',             int)               
-=======
                .add('seed',             int)               \
                .add('atom_ener',        list,   default = [])\
                .add("activation_function", str,    default = "tanh")\
                .add("precision",           str, default = "default")
->>>>>>> 8983e77c
         class_data = args.parse(jdata)
         self.numb_fparam = class_data['numb_fparam']
         self.numb_aparam = class_data['numb_aparam']
@@ -37,9 +34,7 @@
         self.resnet_dt = class_data['resnet_dt']
         self.rcond = class_data['rcond']
         self.seed = class_data['seed']
-<<<<<<< HEAD
         self.tot_ener_zero = class_data['tot_ener_zero']
-=======
         self.fitting_activation_fn = get_activation_func(class_data["activation_function"])
         self.fitting_precision = get_precision(class_data['precision'])        
         self.atom_ener = []
@@ -48,7 +43,6 @@
                 self.atom_ener.append(tf.constant(ae, global_tf_float_precision, name = "atom_%d_ener" % at))
             else:
                 self.atom_ener.append(None)
->>>>>>> 8983e77c
         self.useBN = False
         self.bias_atom_e = None
         # data requirement
@@ -243,7 +237,6 @@
             else:
                 outs = tf.concat([outs, final_layer], axis = 1)
 
-<<<<<<< HEAD
         if self.tot_ener_zero:
             force_tot_ener = 0.0
             outs = tf.reshape(outs, [-1, natoms[0]])
@@ -252,10 +245,7 @@
             outs = outs - outs_mean
             outs = tf.reshape(outs, [-1])
 
-        return tf.reshape(outs, [-1])        
-=======
         return tf.cast(tf.reshape(outs, [-1]), global_tf_float_precision)        
->>>>>>> 8983e77c
 
 
 class WFCFitting () :
